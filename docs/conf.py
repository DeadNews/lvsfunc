--- conflicted
+++ resolved
@@ -21,18 +21,10 @@
 author = 'LightArrowsEXE'
 
 # The short X.Y version
-<<<<<<< HEAD
-version = '0.0.2'
-
-# The full version, including alpha/beta/rc tags
-release = '0.0.2'
-=======
 version = '0.0.3'
 
 # The full version, including alpha/beta/rc tags
 release = '0.0.3'
-
->>>>>>> 767f2d5e
 
 # -- General configuration ---------------------------------------------------
 
